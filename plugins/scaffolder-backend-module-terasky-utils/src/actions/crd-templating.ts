import { createTemplateAction } from '@backstage/plugin-scaffolder-node';
import { resolveSafeChildPath } from '@backstage/backend-plugin-api';
import yaml from 'js-yaml';
import fs from 'fs-extra';
import path from 'path';

// Helper function to generate SCM-specific URLs
function generateSourceFileUrl(gitRepo: string, gitBranch: string, filePath: string, scmType: string): string {
  const gitUrl = new URL("https://" + gitRepo);
  const owner = gitUrl.searchParams.get('owner');
  const repo = gitUrl.searchParams.get('repo');
  
  if (!owner || !repo) {
    return '';
  }

  const host = gitUrl.host;
  
  // Determine URL format based on configured SCM type
  switch (scmType?.toLowerCase()) {
    case 'gitlab':
      // GitLab or self-hosted GitLab
      return `https://${host}/${owner}/${repo}/-/blob/${gitBranch}/${filePath}`;
    case 'bitbucketcloud':
      // Bitbucket Cloud
      return `https://${host}/${owner}/${repo}/src/${gitBranch}/${filePath}`;
    case 'bitbucket':
      // Bitbucket Server
      return `https://${host}/projects/${owner}/repos/${repo}/browse/${filePath}?at=${gitBranch}`;
    case 'github':
    default:
      // GitHub or GitHub Enterprise
      return `https://${host}/${owner}/${repo}/blob/${gitBranch}/${filePath}`;
  }
}

export function createCrdTemplateAction({config}: {config: any}) {
  return createTemplateAction({
    id: 'terasky:crd-template',
    description: 'Templates a CRD manifest based on input parameters',
    schema: {
      input: {
        ownerParam: z => z.any(),
        parameters: z => z.record(z.any()),
        nameParam: z => z.string(),
        namespaceParam: z => z.string().describe('Template parameter to map to the namespace of the resource').default('xrNamespace'),
        excludeParams: z => z.array(z.string()),
        apiVersion: z => z.string(),
        kind: z => z.string(),
        removeEmptyParams: z => z.boolean().optional(),
        clusters: z => z.array(z.string()).min(1),
      },
      output: {
        manifest: z => z.string(),
        filePaths: z => z.array(z.string()),
      },
    },
    async handler(ctx) {
      const input = ctx.input;
      ctx.logger.info(
        `Running CRD template with parameters: ${JSON.stringify(input.parameters)}`,
      );

      // Remove excluded parameters
      const filteredParameters = { ...input.parameters };
      input.excludeParams.forEach((param: string) => {
        delete filteredParameters[param];
      });

      // Remove empty parameters if removeEmptyParams is true
      if (input.removeEmptyParams) {
        const removeEmpty = (obj: any) => {
          Object.keys(obj).forEach(key => {
            if (obj[key] && typeof obj[key] === 'object') {
              removeEmpty(obj[key]);
              if (Object.keys(obj[key]).length === 0) {
                delete obj[key];
              }
            } else if (obj[key] === null || obj[key] === undefined || obj[key] === '' || (Array.isArray(obj[key]) && obj[key].length === 0)) {
              delete obj[key];
            }
          });
        };
        removeEmpty(filteredParameters);
      }
      const sourceInfo = {
        pushToGit: (input.parameters as any).pushToGit,
        gitBranch: (input.parameters as any).targetBranch || config.getOptionalString('kubernetesIngestor.crossplane.xrds.publishPhase.git.targetBranch'),
        gitRepo: (input.parameters as any).repoUrl || config.getOptionalString('kubernetesIngestor.crossplane.xrds.publishPhase.git.repoUrl'),
        gitLayout: (input.parameters as any).manifestLayout,
        basePath: (input.parameters as any).manifestLayout === 'custom' 
          ? (input.parameters as any).basePath 
          : (input.parameters as any).manifestLayout === 'namespace-scoped'
            ? `${(input.parameters as any)[input.namespaceParam || 'namespace']}`
            : `${input.clusters[0]}/cluster-scoped/${input.kind}`
      }
      let sourceFileUrl = '';
      if ((input.parameters as any).pushToGit && sourceInfo.gitRepo) {
        const scmType = config.getOptionalString('kubernetesIngestor.genericCRDTemplates.publishPhase.target') || 'github';
        const filePath = `${sourceInfo.basePath}/${(input.parameters as any)[input.nameParam]}.yaml`;
        sourceFileUrl = generateSourceFileUrl(sourceInfo.gitRepo, sourceInfo.gitBranch, filePath, scmType);
      }
      // Template the Kubernetes resource manifest
      const manifest = {
        apiVersion: input.apiVersion,
        kind: input.kind,
        metadata: {
          name: (input.parameters as any)[input.nameParam],
          ...(input.namespaceParam && {
            namespace: (input.parameters as any)[input.namespaceParam],
          }),
          annotations: {
            'terasky.backstage.io/source-info': JSON.stringify(sourceInfo),
            'terasky.backstage.io/add-to-catalog': "true",
            'terasky.backstage.io/owner': (input.parameters as any)[input.ownerParam],
            'terasky.backstage.io/system': (input.parameters as any)[input.namespaceParam || 'namespace'],
            ...(sourceFileUrl && { 'terasky.backstage.io/source-file-url': sourceFileUrl }),
          },
        },
        spec: filteredParameters,
      };

      // Convert manifest to YAML
      const manifestYaml = yaml.dump(manifest);

      // Handle cluster-specific paths or default path
      const filePaths: string[] = [];
      input.clusters.forEach((cluster: string) => {
        const namespaceOrDefault = (input.parameters as any)[input.namespaceParam] && (input.parameters as any)[input.namespaceParam] !== 'xrNamespace' && (input.parameters as any)[input.namespaceParam] !== ''
          ? (input.parameters as any)[input.namespaceParam]
          : 'cluster-scoped';
        const filePath = path.join(
          cluster,
<<<<<<< HEAD
          namespaceOrDefault,
=======
          (input.parameters as any)[input.namespaceParam || 'namespace'] || "",
>>>>>>> 25b8d710
          input.kind,
          `${(input.parameters as any)[input.nameParam]}.yaml`
        );
        const destFilepath = resolveSafeChildPath(ctx.workspacePath, filePath);
        fs.outputFileSync(destFilepath, manifestYaml);
        ctx.logger.info(`Manifest written to ${destFilepath}`);
        filePaths.push(destFilepath);
      });

      // Output the manifest and file paths
      ctx.output('manifest', manifestYaml);
      ctx.output('filePaths', filePaths);
    },
  });
} <|MERGE_RESOLUTION|>--- conflicted
+++ resolved
@@ -131,11 +131,7 @@
           : 'cluster-scoped';
         const filePath = path.join(
           cluster,
-<<<<<<< HEAD
           namespaceOrDefault,
-=======
-          (input.parameters as any)[input.namespaceParam || 'namespace'] || "",
->>>>>>> 25b8d710
           input.kind,
           `${(input.parameters as any)[input.nameParam]}.yaml`
         );
